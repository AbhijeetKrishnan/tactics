--- conflicted
+++ resolved
@@ -106,16 +106,9 @@
             board = node.board()
             match, suggestions = tactic(prolog, tactic_text, board, limit=3)
             if match is None:
-<<<<<<< HEAD
-                return # timeout occurred, exit the loop
-            if match:
-                total_matches += 1
-                logger.debug(f'Suggestions: {suggestions}')
-=======
                 return False
             if match:
                 metrics['total_matches'] += 1
->>>>>>> 945d6c52
                 if suggestions:
                     evals = get_evals(engine, board, suggestions)
                     top_n_moves = get_top_n_moves(engine, board, len(suggestions))
